--- conflicted
+++ resolved
@@ -19,10 +19,7 @@
 from collections.abc import Callable
 from dataclasses import dataclass
 from pathlib import Path
-<<<<<<< HEAD
-=======
 from queue import Queue
->>>>>>> cf28edee
 
 import torch
 
@@ -236,34 +233,6 @@
     server_args: dict[str, list[str]]
     lerobot_features: dict[str, PolicyFeature]
     actions_per_chunk: int
-<<<<<<< HEAD
-    device: str = "cpu"
-
-
-def _compare_observation_states(obs1_state: torch.Tensor, obs2_state: torch.Tensor, atol: float) -> bool:
-    """Check if two observation states are similar, under a tolerance threshold"""
-    return bool(torch.linalg.norm(obs1_state - obs2_state) < atol)
-
-
-def observations_similar(
-    obs1: TimedObservation, obs2: TimedObservation, lerobot_features: dict[str, dict], atol: float = 1
-) -> bool:
-    """Check if two observations are similar, under a tolerance threshold. Measures distance between
-    observations as the difference in joint-space between the two observations.
-
-    NOTE(fracapuano): This is a very simple check, and it is enough for the current use case.
-    An immediate next step is to use (fast) perceptual difference metrics comparing some camera views,
-    to surpass this joint-space similarity check.
-    """
-    obs1_state = extract_state_from_raw_observation(
-        make_lerobot_observation(obs1.get_observation(), lerobot_features)
-    )
-    obs2_state = extract_state_from_raw_observation(
-        make_lerobot_observation(obs2.get_observation(), lerobot_features)
-    )
-
-    return _compare_observation_states(obs1_state, obs2_state, atol=atol)
-=======
 
 
 def aggregate_actions(
@@ -294,5 +263,4 @@
             )
         )
 
-    return future_action_queue
->>>>>>> cf28edee
+    return future_action_queue