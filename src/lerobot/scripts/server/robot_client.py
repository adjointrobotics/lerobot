# Copyright 2025 The HuggingFace Inc. team. All rights reserved.
#
# Licensed under the Apache License, Version 2.0 (the "License");
# you may not use this file except in compliance with the License.
# You may obtain a copy of the License at
#
#     http://www.apache.org/licenses/LICENSE-2.0
#
# Unless required by applicable law or agreed to in writing, software
# distributed under the License is distributed on an "AS IS" BASIS,
# WITHOUT WARRANTIES OR CONDITIONS OF ANY KIND, either express or implied.
# See the License for the specific language governing permissions and
# limitations under the License.

"""
Example command:
```shell
python src/lerobot/scripts/server/robot_client.py \
    --robot.type=so100_follower \
    --robot.port=/dev/tty.usbmodem58760431541 \
    --robot.cameras="{ front: {type: opencv, index_or_path: 0, width: 1920, height: 1080, fps: 30}}" \
    --robot.id=black \
    --task="dummy" \
    --server_address=127.0.0.1:8080 \
    --policy_type=act \
    --pretrained_name_or_path=user/model \
    --policy_device=mps \
    --actions_per_chunk=50 \
    --chunk_size_threshold=0.5 \
    --aggregate_fn_name=weighted_average \
    --debug_visualize_queue_size=True
```
"""

import logging
import pickle  # nosec
import sys
import threading
import time
from dataclasses import asdict
from pprint import pformat
from queue import Queue

import draccus
import grpc
import torch

from lerobot.cameras.opencv.configuration_opencv import OpenCVCameraConfig  # noqa: F401
from lerobot.cameras.realsense.configuration_realsense import RealSenseCameraConfig  # noqa: F401
from lerobot.configs import parser
from lerobot.robots import (  # noqa: F401
    Robot,
    RobotConfig,
    koch_follower,
    make_robot_from_config,
    so100_follower,
    so101_follower,
)
from lerobot.scripts.server.configs import RobotClientConfig
from lerobot.scripts.server.constants import SUPPORTED_ROBOTS
from lerobot.scripts.server.helpers import (
    Action,
    Observation,
    RawObservation,
    RemotePolicyConfig,
    TimedAction,
    TimedObservation,
    aggregate_actions,
    get_logger,
    map_robot_keys_to_lerobot_features,
<<<<<<< HEAD
    validate_robot_cameras_for_policy,
=======
>>>>>>> cf28edee
    visualize_action_queue_size,
)
from lerobot.transport import (
    services_pb2,  # type: ignore
    services_pb2_grpc,  # type: ignore
)
from lerobot.transport.utils import grpc_channel_options, send_bytes_in_chunks
<<<<<<< HEAD
=======
from lerobot.utils import queue
from lerobot.utils.process import ProcessSignalHandler
>>>>>>> cf28edee


class RobotClient:
    prefix = "robot_client"

    def __init__(
        self, config: RobotClientConfig, server_args: dict[str, list[str]], shutdown_event: threading.Event
    ):
        """Initialize RobotClient with unified configuration.

        Args:
            config: RobotClientConfig containing all configuration parameters
            server_args: Dictionary of CLI arguments that are directly passed to the policy server
        """
        self.set_up_logger()

        # Store configuration
        self.config = config
        self.robot = make_robot_from_config(config.robot)
        self.robot.connect()

        lerobot_features = map_robot_keys_to_lerobot_features(self.robot)

        # Use environment variable if server_address is not provided in config
        self.server_address = config.server_address

        self.policy_config = RemotePolicyConfig(
            server_args,
            lerobot_features,
            config.actions_per_chunk,
        )
        self.channel = grpc.insecure_channel(
            self.server_address,
            options=grpc_channel_options(initial_backoff=f"{config.environment_dt:.4f}s"),
            compression=grpc.Compression.Deflate,
        )
        self.stub = services_pb2_grpc.AsyncInferenceStub(self.channel)
        self.logger.info(f"Initializing client to connect to server at {self.server_address}")

<<<<<<< HEAD
        self.shutdown_event = threading.Event()
=======
        self.shutdown_event = shutdown_event

        # Lock to prevent reading from and writing to the robot at the same time
        self.robot_lock = threading.Lock()
>>>>>>> cf28edee

        # Initialize client side variables
        self.action_queue_lock = threading.Lock()
        self.latest_action_timestep = -1
        self.action_chunk_size = config.actions_per_chunk

        self._chunk_size_threshold = config.chunk_size_threshold

        self.action_queue: Queue[TimedAction] = Queue()
        self.action_queue_size = []

        self.logger.info("Robot connected and ready")

    def set_up_logger(self):
        self.logger = get_logger(self.prefix)
        self.logger.setLevel(logging.DEBUG)

    @property
    def running(self):
        return not self.shutdown_event.is_set()

    def start(self):
        """Start the robot client and connect to the policy server"""
        try:
            # client-server handshake
            start_time = time.perf_counter()
            self.stub.Ready(services_pb2.Empty())
            end_time = time.perf_counter()
            self.logger.debug(f"Connected to policy server in {end_time - start_time:.4f}s")

            # send policy instructions
            policy_config_bytes = pickle.dumps(self.policy_config)
            policy_setup = services_pb2.PolicySetup(data=policy_config_bytes)

            self.logger.info(
                f"Sending policy instructions to policy server. Server args: {self.policy_config.server_args}"
            )

            self.stub.SendPolicyInstructions(policy_setup)

            self.shutdown_event.clear()

            return True

        except grpc.RpcError as e:
            self.logger.error(f"Failed to connect to policy server: {e}")
            return False

    def stop(self):
        """Stop the robot client"""
        self.shutdown_event.set()

        self.robot.disconnect()
        self.logger.debug("Robot disconnected")

        self.channel.close()
        self.logger.debug("Client stopped, channel closed")

<<<<<<< HEAD
    def send_observation(
        self,
        obs: TimedObservation,
    ) -> bool:
        """Send observation to the policy server.
        Returns True if the observation was sent successfully, False otherwise."""
        if not self.running:
            raise RuntimeError("Client not running. Run RobotClient.start() before sending observations.")

        if not isinstance(obs, TimedObservation):
            raise ValueError("Input observation needs to be a TimedObservation!")

        start_time = time.perf_counter()
        observation_bytes = pickle.dumps(obs)
        serialize_time = time.perf_counter() - start_time
        self.logger.debug(f"Observation serialization time: {serialize_time:.6f}s")

        try:
            observation_iterator = send_bytes_in_chunks(
                observation_bytes,
                services_pb2.Observation,
                log_prefix="[CLIENT] Observation",
                silent=True,
            )
            _ = self.stub.SendObservations(observation_iterator)
            obs_timestep = obs.get_timestep()
            self.logger.info(f"Sent observation #{obs_timestep} | ")

            return True

        except grpc.RpcError as e:
            self.logger.error(f"Error sending observation #{obs.get_timestep()}: {e}")
            return False

    def _inspect_action_queue(self):
        with self.action_queue_lock:
            queue_size = self.action_queue.qsize()
            timestamps = sorted([action.get_timestep() for action in self.action_queue.queue])
        self.logger.debug(f"Queue size: {queue_size}, Queue contents: {timestamps}")
        return queue_size, timestamps

    def _aggregate_action_queues(
        self,
        incoming_actions: list[TimedAction],
        aggregate_fn: Callable[[torch.Tensor, torch.Tensor], torch.Tensor] | None = None,
    ):
        """Finds the same timestep actions in the queue and aggregates them using the aggregate_fn"""
        if aggregate_fn is None:
            # default aggregate function: take the latest action
            def aggregate_fn(x1, x2):
                return x2

        future_action_queue = Queue()
        with self.action_queue_lock:
            internal_queue = self.action_queue.queue

        current_action_queue = {action.get_timestep(): action.get_action() for action in internal_queue}
=======
    def start_policy_client_thread(self):
        self.logger.info("Starting action receiver thread")
        self.action_receiver_thread = threading.Thread(target=self.get_actions_loop, daemon=True)
        self.action_receiver_thread.start()
        self.logger.info("Action receiver thread started")
>>>>>>> cf28edee

    def join_policy_client_thread(self):
        self.logger.info("Joining action receiver thread")
        self.action_receiver_thread.join()
        self.logger.info("Action receiver thread joined")

    def get_actions_loop(self):
        # This method is handle tranpsortation only, it doesn't know anything about the logic
        # it sends and receives bytes from the policy server

        self.logger.info("Starting GetActions loop")

        inference_latency_steps = 0

        while self.running:
<<<<<<< HEAD
            try:
                # Use StreamActions to get a stream of actions from the server
                actions_chunk = self.stub.GetActions(services_pb2.Empty())
                if len(actions_chunk.data) == 0:
                    continue  # received `Empty` from server, wait for next call

                receive_time = time.time()

                # Deserialize bytes back into list[TimedAction]
                deserialize_start = time.perf_counter()
                timed_actions = pickle.loads(actions_chunk.data)  # nosec
                deserialize_time = time.perf_counter() - deserialize_start

                self.action_chunk_size = max(self.action_chunk_size, len(timed_actions))

                # Calculate network latency if we have matching observations
                if len(timed_actions) > 0 and verbose:
                    with self.latest_action_lock:
                        latest_action = self.latest_action
=======
            get_observation_start = time.perf_counter()
            self.action_queue_lock.acquire()
            # If there are sufficient actions in the queue, skip the loop
            if self.action_queue.qsize() / self.action_chunk_size > self._chunk_size_threshold:
                # TODO: use cv
                self.action_queue_lock.release()
                time.sleep(self.config.environment_dt)
                continue
>>>>>>> cf28edee

            obs_timestep = self.latest_action_timestep + 1
            with self.robot_lock:
                raw_observation: RawObservation = self.robot.get_observation()

            self.action_queue_lock.release()

            raw_observation["task"] = self.config.task

            observation = TimedObservation(
                observation=raw_observation,
                timestep=obs_timestep,
                inference_latency_steps=inference_latency_steps,
            )

            observation_bytes = pickle.dumps(observation)
            get_observation_time = time.perf_counter() - get_observation_start

            if not self.running:
                break

            inference_start = time.perf_counter()
            inference_start_timestep = self.latest_action_timestep
            observation_iterator = send_bytes_in_chunks(
                observation_bytes,
                services_pb2.Observation,
                log_prefix="[CLIENT] Observation",
                silent=True,
                # This can be tuned to optimize transfer speed. In many cases, sending more smaller chunks is better than fewer larger chunks, probably due to TCP congestion control and gRPC processing chunks before full messages are received.
                chunk_size=1 * 1024 * 1024,
            )

            actions_bytes = self.stub.GetActions(observation_iterator)
            inference_latency_steps = self.latest_action_timestep - inference_start_timestep
            inference_latency = time.perf_counter() - inference_start

            self.logger.info(
                f"Observation {obs_timestep} | get_observation={get_observation_time:.3f}s | inference_latency={inference_latency:.3f}s | {inference_latency_steps=}"
            )

            actions: list[TimedAction] = pickle.loads(actions_bytes.data)

            if len(actions) > 0:
                with self.action_queue_lock:
                    # TODO: use cv
                    self.action_queue = aggregate_actions(
                        self.action_queue, self.latest_action_timestep, actions, self.config.aggregate_fn
                    )

            time.sleep(self.config.environment_dt)

        self.logger.info("GetActions loop stopped")

    def _action_tensor_to_action_dict(self, action_tensor: torch.Tensor) -> dict[str, float]:
        action = {key: action_tensor[i].item() for i, key in enumerate(self.robot.action_features)}
        return action

    def control_loop(self, task: str, verbose: bool = False) -> tuple[Observation, Action]:
        """Combined function for executing actions and streaming observations"""
        # Wait at barrier for synchronized start
        self.logger.info("Control loop thread starting")

        last_log_time = 0
        while self.running:
            control_loop_start = time.perf_counter()

            get_action_start = time.perf_counter()
            try:
                with self.action_queue_lock:
                    timed_action = self.action_queue.get_nowait()
                    self.latest_action_timestep = timed_action.get_timestep()
                    action_queue_size = self.action_queue.qsize()
            except queue.Empty:
                self.logger.warning("Action queue is empty, skipping control loop iteration")
                time.sleep(self.config.environment_dt)
                continue

            action = self._action_tensor_to_action_dict(timed_action.get_action())
            get_action_end = time.perf_counter()

            perform_action_start = get_action_end
            with self.robot_lock:
                self.robot.send_action(action)
            perform_action_end = time.perf_counter()

            self.action_queue_size.append(action_queue_size)
            control_loop_end = time.perf_counter()

            time_to_sleep = min(
                self.config.environment_dt,
                max(0, self.config.environment_dt - (control_loop_end - control_loop_start)),
            )

            # Periodically log the control loop stats
            if control_loop_end - last_log_time > 1.0:
                self.logger.info(
                    f"step=#{timed_action.get_timestep():05d} | control_loop={control_loop_end - control_loop_start:.3f}s | sleep={time_to_sleep:.3f}s | get_action={get_action_end - get_action_start:.3f}s | perform_action={perform_action_end - perform_action_start:.3f}s | action_queue_size={action_queue_size:03d}"
                )
                last_log_time = control_loop_end

            time.sleep(time_to_sleep)


def async_client():
    cli_args = sys.argv[1:]

    # Filter out args that we simply pass through to the policy server
    server_args = []
    for arg in RobotClientConfig.server_args:
        with_field, cli_args = parser.filter_args_recursive(arg, cli_args)
        server_args.extend(with_field)

    cfg: RobotClientConfig = draccus.parse(config_class=RobotClientConfig, args=cli_args)

    logging.info(pformat(asdict(cfg)))

    shutdown_event = ProcessSignalHandler(use_threads=True).shutdown_event

    if cfg.robot.type not in SUPPORTED_ROBOTS:
        raise ValueError(f"Robot {cfg.robot.type} not yet supported!")

    client = RobotClient(cfg, server_args, shutdown_event)

    if not client.start():
        return

    client.logger.info("Starting policy client thread...")

    client.start_policy_client_thread()
    client.logger.info("Policy client thread started")

    client.control_loop(task=cfg.task)

    client.stop()
    client.join_policy_client_thread()
    client.logger.info("Policy client thread joined")

    if cfg.debug_visualize_queue_size:
        visualize_action_queue_size(client.action_queue_size)

    client.logger.info("Client stopped")


if __name__ == "__main__":
    async_client()  # run the client<|MERGE_RESOLUTION|>--- conflicted
+++ resolved
@@ -68,10 +68,6 @@
     aggregate_actions,
     get_logger,
     map_robot_keys_to_lerobot_features,
-<<<<<<< HEAD
-    validate_robot_cameras_for_policy,
-=======
->>>>>>> cf28edee
     visualize_action_queue_size,
 )
 from lerobot.transport import (
@@ -79,11 +75,8 @@
     services_pb2_grpc,  # type: ignore
 )
 from lerobot.transport.utils import grpc_channel_options, send_bytes_in_chunks
-<<<<<<< HEAD
-=======
 from lerobot.utils import queue
 from lerobot.utils.process import ProcessSignalHandler
->>>>>>> cf28edee
 
 
 class RobotClient:
@@ -123,14 +116,10 @@
         self.stub = services_pb2_grpc.AsyncInferenceStub(self.channel)
         self.logger.info(f"Initializing client to connect to server at {self.server_address}")
 
-<<<<<<< HEAD
-        self.shutdown_event = threading.Event()
-=======
         self.shutdown_event = shutdown_event
 
         # Lock to prevent reading from and writing to the robot at the same time
         self.robot_lock = threading.Lock()
->>>>>>> cf28edee
 
         # Initialize client side variables
         self.action_queue_lock = threading.Lock()
@@ -189,71 +178,11 @@
         self.channel.close()
         self.logger.debug("Client stopped, channel closed")
 
-<<<<<<< HEAD
-    def send_observation(
-        self,
-        obs: TimedObservation,
-    ) -> bool:
-        """Send observation to the policy server.
-        Returns True if the observation was sent successfully, False otherwise."""
-        if not self.running:
-            raise RuntimeError("Client not running. Run RobotClient.start() before sending observations.")
-
-        if not isinstance(obs, TimedObservation):
-            raise ValueError("Input observation needs to be a TimedObservation!")
-
-        start_time = time.perf_counter()
-        observation_bytes = pickle.dumps(obs)
-        serialize_time = time.perf_counter() - start_time
-        self.logger.debug(f"Observation serialization time: {serialize_time:.6f}s")
-
-        try:
-            observation_iterator = send_bytes_in_chunks(
-                observation_bytes,
-                services_pb2.Observation,
-                log_prefix="[CLIENT] Observation",
-                silent=True,
-            )
-            _ = self.stub.SendObservations(observation_iterator)
-            obs_timestep = obs.get_timestep()
-            self.logger.info(f"Sent observation #{obs_timestep} | ")
-
-            return True
-
-        except grpc.RpcError as e:
-            self.logger.error(f"Error sending observation #{obs.get_timestep()}: {e}")
-            return False
-
-    def _inspect_action_queue(self):
-        with self.action_queue_lock:
-            queue_size = self.action_queue.qsize()
-            timestamps = sorted([action.get_timestep() for action in self.action_queue.queue])
-        self.logger.debug(f"Queue size: {queue_size}, Queue contents: {timestamps}")
-        return queue_size, timestamps
-
-    def _aggregate_action_queues(
-        self,
-        incoming_actions: list[TimedAction],
-        aggregate_fn: Callable[[torch.Tensor, torch.Tensor], torch.Tensor] | None = None,
-    ):
-        """Finds the same timestep actions in the queue and aggregates them using the aggregate_fn"""
-        if aggregate_fn is None:
-            # default aggregate function: take the latest action
-            def aggregate_fn(x1, x2):
-                return x2
-
-        future_action_queue = Queue()
-        with self.action_queue_lock:
-            internal_queue = self.action_queue.queue
-
-        current_action_queue = {action.get_timestep(): action.get_action() for action in internal_queue}
-=======
     def start_policy_client_thread(self):
         self.logger.info("Starting action receiver thread")
         self.action_receiver_thread = threading.Thread(target=self.get_actions_loop, daemon=True)
         self.action_receiver_thread.start()
         self.logger.info("Action receiver thread started")
->>>>>>> cf28edee
 
     def join_policy_client_thread(self):
         self.logger.info("Joining action receiver thread")
@@ -269,27 +198,6 @@
         inference_latency_steps = 0
 
         while self.running:
-<<<<<<< HEAD
-            try:
-                # Use StreamActions to get a stream of actions from the server
-                actions_chunk = self.stub.GetActions(services_pb2.Empty())
-                if len(actions_chunk.data) == 0:
-                    continue  # received `Empty` from server, wait for next call
-
-                receive_time = time.time()
-
-                # Deserialize bytes back into list[TimedAction]
-                deserialize_start = time.perf_counter()
-                timed_actions = pickle.loads(actions_chunk.data)  # nosec
-                deserialize_time = time.perf_counter() - deserialize_start
-
-                self.action_chunk_size = max(self.action_chunk_size, len(timed_actions))
-
-                # Calculate network latency if we have matching observations
-                if len(timed_actions) > 0 and verbose:
-                    with self.latest_action_lock:
-                        latest_action = self.latest_action
-=======
             get_observation_start = time.perf_counter()
             self.action_queue_lock.acquire()
             # If there are sufficient actions in the queue, skip the loop
@@ -298,7 +206,6 @@
                 self.action_queue_lock.release()
                 time.sleep(self.config.environment_dt)
                 continue
->>>>>>> cf28edee
 
             obs_timestep = self.latest_action_timestep + 1
             with self.robot_lock:
