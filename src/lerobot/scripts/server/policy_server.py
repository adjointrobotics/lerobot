# Copyright 2025 The HuggingFace Inc. team. All rights reserved.
#
# Licensed under the Apache License, Version 2.0 (the "License");
# you may not use this file except in compliance with the License.
# You may obtain a copy of the License at
#
#     http://www.apache.org/licenses/LICENSE-2.0
#
# Unless required by applicable law or agreed to in writing, software
# distributed under the License is distributed on an "AS IS" BASIS,
# WITHOUT WARRANTIES OR CONDITIONS OF ANY KIND, either express or implied.
# See the License for the specific language governing permissions and
# limitations under the License.

"""
Example:
```shell
python src/lerobot/scripts/server/policy_server.py \
     --host=127.0.0.1 \
     --port=8080
```
"""

import logging
import pickle
import threading
import time
from concurrent import futures
from dataclasses import asdict
from pprint import pformat

import draccus
import grpc
import torch

from lerobot.configs import parser
from lerobot.configs.policies import PreTrainedConfig
from lerobot.configs.types import AsyncStats
from lerobot.policies.factory import get_policy_class
from lerobot.scripts.server.configs import PolicyServerConfig
from lerobot.scripts.server.constants import SUPPORTED_POLICIES
from lerobot.scripts.server.helpers import (
    Observation,
    RemotePolicyConfig,
    TimedAction,
    TimedObservation,
    get_logger,
    raw_observation_to_observation,
<<<<<<< HEAD
)
from lerobot.transport import (
    services_pb2,  # type: ignore
    services_pb2_grpc,  # type: ignore
)
=======
)
from lerobot.transport import services_pb2, services_pb2_grpc
>>>>>>> cf28edee
from lerobot.transport.utils import receive_bytes_in_chunks


class PolicyServer(services_pb2_grpc.AsyncInferenceServicer):
    prefix = "policy_server"
    logger = get_logger(prefix)

    def __init__(self, config: PolicyServerConfig):
        self.config = config
        self.shutdown_event = threading.Event()
<<<<<<< HEAD

        # FPS measurement
        self.fps_tracker = FPSTracker(target_fps=config.fps)

        self.observation_queue = Queue(maxsize=1)

        self._predicted_timesteps_lock = threading.Lock()
        self._predicted_timesteps = set()

        self.last_processed_obs = None
=======
>>>>>>> cf28edee

        # Attributes will be set by SendPolicyInstructions
        self.policy = None

    @property
    def running(self):
        return not self.shutdown_event.is_set()

    @property
    def policy_image_features(self):
        return self.policy.config.image_features

    def _reset_server(self) -> None:
        """Flushes server state when new client connects."""
        # only running inference on the latest observation received by the server
        self.shutdown_event.set()
<<<<<<< HEAD
        self.observation_queue = Queue(maxsize=1)

        with self._predicted_timesteps_lock:
            self._predicted_timesteps = set()
=======
>>>>>>> cf28edee

    def Ready(self, request, context):  # noqa: N802
        client_id = context.peer()
        self.logger.info(f"Client {client_id} connected and ready")
        self._reset_server()
        self.shutdown_event.clear()

        return services_pb2.Empty()

    def SendPolicyInstructions(self, request, context):  # noqa: N802
        """Receive policy instructions from the robot client"""

        start = time.perf_counter()

        if not self.running:
            self.logger.warning("Server is not running. Ignoring policy instructions.")
            return services_pb2.Empty()

        client_id = context.peer()

        policy_setup: RemotePolicyConfig = pickle.loads(request.data)  # nosec

        self.logger.info(
            f"Receiving policy instructions from {client_id}"
            f" | Server args: {policy_setup.server_args}"
            f" | Actions per chunk: {policy_setup.actions_per_chunk}"
        )

<<<<<<< HEAD
        self.device = policy_specs.device
        self.policy_type = policy_specs.policy_type  # act, pi0, etc.
        self.lerobot_features = policy_specs.lerobot_features
        self.actions_per_chunk = policy_specs.actions_per_chunk

        policy_class = get_policy_class(self.policy_type)

        start = time.perf_counter()
        self.policy = policy_class.from_pretrained(policy_specs.pretrained_name_or_path)
        self.policy.to(self.device)
        end = time.perf_counter()

        self.logger.info(f"Time taken to put policy on {self.device}: {end - start:.4f} seconds")

        return services_pb2.Empty()

    def SendObservations(self, request_iterator, context):  # noqa: N802
        """Receive observations from the robot client"""
        client_id = context.peer()
        self.logger.debug(f"Receiving observations from {client_id}")

        receive_time = time.time()  # comparing timestamps so need time.time()
        start_deserialize = time.perf_counter()
        received_bytes = receive_bytes_in_chunks(
            request_iterator, None, self.shutdown_event, self.logger
        )  # blocking call while looping over request_iterator
        timed_observation = pickle.loads(received_bytes)  # nosec
        deserialize_time = time.perf_counter() - start_deserialize
=======
        policy_path = parser.get_path_arg("policy", args=policy_setup.server_args)
        cli_overrides = parser.get_cli_overrides("policy", args=policy_setup.server_args)
        policy_config = PreTrainedConfig.from_pretrained(policy_path, cli_overrides=cli_overrides)
>>>>>>> cf28edee

        if policy_config.type not in SUPPORTED_POLICIES:
            raise ValueError(
                f"Policy type '{policy_config.type}' not supported. Supported policies: {SUPPORTED_POLICIES}"
            )

        policy_class = get_policy_class(policy_config.type)
        self.policy = policy_class.from_pretrained(policy_path, config=policy_config)

        self.lerobot_features = policy_setup.lerobot_features
        self.actions_per_chunk = policy_setup.actions_per_chunk
        self.last_processed_obs = None

        end = time.perf_counter()

        self.logger.info(f"Policy loaded on {self.policy.config.device} in {end - start:.4f} seconds")

        return services_pb2.Empty()

    def GetActions(self, request_iterator, context):  # noqa: N802
        """Returns actions to the robot client. Actions are sent as a single
        chunk, containing multiple actions."""
        client_id = context.peer()
        try:
            self.logger.debug(f"Client {client_id} connected for action streaming")

            receive_start = time.perf_counter()
            received_bytes = receive_bytes_in_chunks(
                request_iterator, None, self.shutdown_event, PolicyServer.prefix
            )
            receive_end = time.perf_counter()
            unpack_start = receive_end
            obs = pickle.loads(received_bytes)  # nosec
            unpack_end = time.perf_counter()
            predict_start = unpack_end
            action_chunk = self._predict_action_chunk(obs)
            predict_end = time.perf_counter()
            pack_start = predict_end
            actions_bytes = pickle.dumps(action_chunk)  # nosec
<<<<<<< HEAD
            serialize_time = time.perf_counter() - start_time

            # Create and return the action chunk
            actions = services_pb2.Actions(data=actions_bytes)
=======
            pack_end = time.perf_counter()
            actions = services_pb2.Actions(data=actions_bytes)
            send_start = pack_end
            send_end = time.perf_counter()
            total_time = send_end - receive_start
>>>>>>> cf28edee

            self.logger.info(
                f"Observation {obs.get_timestep()}"
                f" | Receive: {receive_end - receive_start:.3f}s"
                f" | Unpack: {unpack_end - unpack_start:.3f}s"
                f" | Predict: {predict_end - predict_start:.3f}s"
                f" | Pack: {pack_end - pack_start:.3f}s"
                f" | Send: {send_end - send_start:.3f}s"
                f" | Total: {total_time:.3f}s"
            )

            return actions
<<<<<<< HEAD

        except Empty:  # no observation added to queue in obs_queue_timeout
            return services_pb2.Empty()

        except Exception as e:
            self.logger.error(f"Error in StreamActions: {e}")

            return services_pb2.Empty()

    def _obs_sanity_checks(self, obs: TimedObservation, previous_obs: TimedObservation) -> bool:
        """Check if the observation is valid to be processed by the policy"""
        with self._predicted_timesteps_lock:
            predicted_timesteps = self._predicted_timesteps
=======
        except Exception as e:
            self.logger.error(f"Error processing observation from client {client_id}: {str(e)}")
            import traceback
>>>>>>> cf28edee

            self.logger.error(traceback.format_exc())
            raise

    def _time_action_chunk(self, i_0: int, action_chunk: list[torch.Tensor]) -> list[TimedAction]:
        """Turn a chunk of actions into a list of TimedAction instances,
        with the first action corresponding to t_0 and the rest corresponding to
        t_0 + i*environment_dt for i in range(len(action_chunk))
        """
        return [TimedAction(timestep=i_0 + i, action=action) for i, action in enumerate(action_chunk)]

    def _prepare_observation(self, observation_t: TimedObservation) -> Observation:
        """
        Prepare observation, ready for policy inference.
        E.g.: To keep observation sampling rate high (and network packet tiny) we send int8 [0,255] images from the
        client and then convert them to float32 [0,1] images here, before running inference.
        """
        # RawObservation from robot.get_observation() - wrong keys, wrong dtype, wrong image shape
        observation: Observation = raw_observation_to_observation(
            observation_t.get_observation(),
            self.lerobot_features,
            self.policy_image_features,
            self.policy.config.device,
        )
        # processed Observation - right keys, right dtype, right image shape

        return observation

    def _predict_action_chunk(self, observation_t: TimedObservation) -> list[TimedAction]:
        """Predict an action chunk based on an observation"""
        step_start = time.perf_counter()

        """1. Prepare observation"""
        preprocessing_start = time.perf_counter()
        observation = self._prepare_observation(observation_t)
        inference_latency_steps = observation_t.get_inference_latency_steps()

        if self.last_processed_obs is None:
            async_stats = AsyncStats(
                steps_since_last_chunk_start=0,
                inference_latency_steps=inference_latency_steps,
            )
        else:
            async_stats = AsyncStats(
                steps_since_last_chunk_start=observation_t.get_timestep()
                - self.last_processed_obs.get_timestep(),
                inference_latency_steps=inference_latency_steps,
            )

        self.last_processed_obs: TimedObservation = observation_t
        preprocessing_end = time.perf_counter()

        """2. Get action tensor"""
        inference_start = preprocessing_end
        action_tensor = self.policy.predict_action_chunk(observation, async_stats=async_stats)
        if action_tensor.ndim != 3:
            action_tensor = action_tensor.unsqueeze(
                0
            )  # adding batch dimension, now shape is (B, chunk_size, action_dim)
        if action_tensor.shape[1] != self.actions_per_chunk:
            raise ValueError(
                f"Expected action tensor to have {self.actions_per_chunk} actions, got {action_tensor.shape[1]}. {action_tensor.shape=}"
            )

        inference_end = time.perf_counter()

        """3. Post-inference processing"""
        postprocessing_start = inference_end
        # Move to CPU before serializing
        action_tensor = action_tensor.cpu().squeeze(0)  # remove the first dimension

        action_chunk = self._time_action_chunk(observation_t.get_timestep(), list(action_tensor))
        postprocessing_end = time.perf_counter()
        total_time = postprocessing_end - step_start

        self.logger.info(
            f"Observation {observation_t.get_timestep()}"
            f" | Preprocessing: {(preprocessing_end - preprocessing_start):.3f}s"
            f" | Inference: {(inference_end - inference_start):.3f}s"
            f" | Postprocessing: {(postprocessing_end - postprocessing_start):.3f}s"
            f" | Total: {(total_time):.3f}s"
            f" | {async_stats=}"
        )

        return action_chunk

    def stop(self):
        """Stop the server"""
        self._reset_server()
        self.logger.info("Server stopping...")


@draccus.wrap()
def serve(cfg: PolicyServerConfig):
    """Start the PolicyServer with the given configuration.

    Args:
        config: PolicyServerConfig instance. If None, uses default configuration.
    """
    logging.info(pformat(asdict(cfg)))

    # Create the server instance first
    policy_server = PolicyServer(cfg)

    # Setup and start gRPC server
<<<<<<< HEAD
    server = grpc.server(futures.ThreadPoolExecutor(max_workers=4))
=======
    server = grpc.server(futures.ThreadPoolExecutor(max_workers=1), compression=grpc.Compression.Deflate)
>>>>>>> cf28edee
    services_pb2_grpc.add_AsyncInferenceServicer_to_server(policy_server, server)
    server.add_insecure_port(f"{cfg.host}:{cfg.port}")

    policy_server.logger.info(f"PolicyServer started on {cfg.host}:{cfg.port}")
    server.start()

    server.wait_for_termination()

    policy_server.logger.info("Server terminated")


if __name__ == "__main__":
    serve()<|MERGE_RESOLUTION|>--- conflicted
+++ resolved
@@ -46,16 +46,8 @@
     TimedObservation,
     get_logger,
     raw_observation_to_observation,
-<<<<<<< HEAD
-)
-from lerobot.transport import (
-    services_pb2,  # type: ignore
-    services_pb2_grpc,  # type: ignore
-)
-=======
 )
 from lerobot.transport import services_pb2, services_pb2_grpc
->>>>>>> cf28edee
 from lerobot.transport.utils import receive_bytes_in_chunks
 
 
@@ -66,19 +58,6 @@
     def __init__(self, config: PolicyServerConfig):
         self.config = config
         self.shutdown_event = threading.Event()
-<<<<<<< HEAD
-
-        # FPS measurement
-        self.fps_tracker = FPSTracker(target_fps=config.fps)
-
-        self.observation_queue = Queue(maxsize=1)
-
-        self._predicted_timesteps_lock = threading.Lock()
-        self._predicted_timesteps = set()
-
-        self.last_processed_obs = None
-=======
->>>>>>> cf28edee
 
         # Attributes will be set by SendPolicyInstructions
         self.policy = None
@@ -95,13 +74,6 @@
         """Flushes server state when new client connects."""
         # only running inference on the latest observation received by the server
         self.shutdown_event.set()
-<<<<<<< HEAD
-        self.observation_queue = Queue(maxsize=1)
-
-        with self._predicted_timesteps_lock:
-            self._predicted_timesteps = set()
-=======
->>>>>>> cf28edee
 
     def Ready(self, request, context):  # noqa: N802
         client_id = context.peer()
@@ -130,40 +102,9 @@
             f" | Actions per chunk: {policy_setup.actions_per_chunk}"
         )
 
-<<<<<<< HEAD
-        self.device = policy_specs.device
-        self.policy_type = policy_specs.policy_type  # act, pi0, etc.
-        self.lerobot_features = policy_specs.lerobot_features
-        self.actions_per_chunk = policy_specs.actions_per_chunk
-
-        policy_class = get_policy_class(self.policy_type)
-
-        start = time.perf_counter()
-        self.policy = policy_class.from_pretrained(policy_specs.pretrained_name_or_path)
-        self.policy.to(self.device)
-        end = time.perf_counter()
-
-        self.logger.info(f"Time taken to put policy on {self.device}: {end - start:.4f} seconds")
-
-        return services_pb2.Empty()
-
-    def SendObservations(self, request_iterator, context):  # noqa: N802
-        """Receive observations from the robot client"""
-        client_id = context.peer()
-        self.logger.debug(f"Receiving observations from {client_id}")
-
-        receive_time = time.time()  # comparing timestamps so need time.time()
-        start_deserialize = time.perf_counter()
-        received_bytes = receive_bytes_in_chunks(
-            request_iterator, None, self.shutdown_event, self.logger
-        )  # blocking call while looping over request_iterator
-        timed_observation = pickle.loads(received_bytes)  # nosec
-        deserialize_time = time.perf_counter() - start_deserialize
-=======
         policy_path = parser.get_path_arg("policy", args=policy_setup.server_args)
         cli_overrides = parser.get_cli_overrides("policy", args=policy_setup.server_args)
         policy_config = PreTrainedConfig.from_pretrained(policy_path, cli_overrides=cli_overrides)
->>>>>>> cf28edee
 
         if policy_config.type not in SUPPORTED_POLICIES:
             raise ValueError(
@@ -203,18 +144,11 @@
             predict_end = time.perf_counter()
             pack_start = predict_end
             actions_bytes = pickle.dumps(action_chunk)  # nosec
-<<<<<<< HEAD
-            serialize_time = time.perf_counter() - start_time
-
-            # Create and return the action chunk
-            actions = services_pb2.Actions(data=actions_bytes)
-=======
             pack_end = time.perf_counter()
             actions = services_pb2.Actions(data=actions_bytes)
             send_start = pack_end
             send_end = time.perf_counter()
             total_time = send_end - receive_start
->>>>>>> cf28edee
 
             self.logger.info(
                 f"Observation {obs.get_timestep()}"
@@ -227,25 +161,9 @@
             )
 
             return actions
-<<<<<<< HEAD
-
-        except Empty:  # no observation added to queue in obs_queue_timeout
-            return services_pb2.Empty()
-
-        except Exception as e:
-            self.logger.error(f"Error in StreamActions: {e}")
-
-            return services_pb2.Empty()
-
-    def _obs_sanity_checks(self, obs: TimedObservation, previous_obs: TimedObservation) -> bool:
-        """Check if the observation is valid to be processed by the policy"""
-        with self._predicted_timesteps_lock:
-            predicted_timesteps = self._predicted_timesteps
-=======
         except Exception as e:
             self.logger.error(f"Error processing observation from client {client_id}: {str(e)}")
             import traceback
->>>>>>> cf28edee
 
             self.logger.error(traceback.format_exc())
             raise
@@ -351,11 +269,7 @@
     policy_server = PolicyServer(cfg)
 
     # Setup and start gRPC server
-<<<<<<< HEAD
-    server = grpc.server(futures.ThreadPoolExecutor(max_workers=4))
-=======
     server = grpc.server(futures.ThreadPoolExecutor(max_workers=1), compression=grpc.Compression.Deflate)
->>>>>>> cf28edee
     services_pb2_grpc.add_AsyncInferenceServicer_to_server(policy_server, server)
     server.add_insecure_port(f"{cfg.host}:{cfg.port}")
 
