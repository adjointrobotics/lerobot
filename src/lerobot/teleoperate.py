--- conflicted
+++ resolved
@@ -113,19 +113,7 @@
         observation = robot.get_observation()
         
         if display_data:
-<<<<<<< HEAD
-            for obs, val in observation.items():
-                if isinstance(val, float):
-                    rr.log(f"observation_{obs}", rr.Scalar(val))
-                elif isinstance(val, np.ndarray):
-                    rr.log(f"observation_{obs}", rr.Image(val), static=True)
-            for act, val in action.items():
-                if isinstance(val, float):
-                    rr.log(f"action_{act}", rr.Scalar(val))
-=======
-            observation = robot.get_observation()
             log_rerun_data(observation, action)
->>>>>>> 4c8f0020
 
         robot.send_action(action)
         
