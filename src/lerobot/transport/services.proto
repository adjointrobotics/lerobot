//  Copyright 2024 The HuggingFace Inc. team.
//  All rights reserved.

//  Licensed under the Apache License, Version 2.0 (the "License");
//  you may not use this file except in compliance with the License.
//  You may obtain a copy of the License at

//      http://www.apache.org/licenses/LICENSE-2.0

//  Unless required by applicable law or agreed to in writing, software
//  distributed under the License is distributed on an "AS IS" BASIS,
//  WITHOUT WARRANTIES OR CONDITIONS OF ANY KIND, either express or implied.
//  See the License for the specific language governing permissions and
//  limitations under the License.python -m grpc_tools.protoc -I src --python_out=src --grpc_python_out=src src/lerobot/transport/services.proto

// To generate a classes for transport part (services_pb2.py and services_pb2_grpc.py) use the following command:
//
// python -m grpc_tools.protoc -I src --python_out=src --grpc_python_out=src src/lerobot/transport/services.proto
//
// The command should be launched from the root of the project.

syntax = "proto3";

package transport;

// LearnerService: the Actor calls this to push transitions.
// The Learner implements this service.
service LearnerService {
  // Actor -> Learner to store transitions
  rpc StreamParameters(Empty) returns (stream Parameters);
  rpc SendTransitions(stream Transition) returns (Empty);
  rpc SendInteractions(stream InteractionMessage) returns (Empty);
  rpc Ready(Empty) returns (Empty);
}

// AsyncInference: from Robot perspective
// Robot send observations to & executes action received from a remote Policy server
service AsyncInference {
  // Robot -> Policy to share observations with a remote inference server
<<<<<<< HEAD
  // Policy -> Robot to share actions predicted for given observations
  rpc SendObservations(stream Observation) returns (Empty);
  rpc GetActions(Empty) returns (Actions);
=======
  rpc GetActions(stream Observation) returns (Actions);
>>>>>>> cf28edee
  rpc SendPolicyInstructions(PolicySetup) returns (Empty);
  rpc Ready(Empty) returns (Empty);
}

enum TransferState {
    TRANSFER_UNKNOWN = 0;
    TRANSFER_BEGIN = 1;
    TRANSFER_MIDDLE = 2;
    TRANSFER_END = 3;
}

// Messages
message Transition {
  TransferState transfer_state = 1;
  bytes data = 2;
}

message Parameters {
  TransferState transfer_state = 1;
  bytes data = 2;
}

message InteractionMessage {
  TransferState transfer_state = 1;
  bytes data = 2;
}

// Messages
message Observation {
  // sent by Robot, to remote Policy
  TransferState transfer_state = 1;  // Observations can be streamed exceeding 4MB of size
  bytes data = 2;
}

message Actions {
  // sent by remote Policy, to Robot
  bytes data = 1;
}

message PolicySetup {
  // sent by Robot to remote server, to init Policy
  bytes data = 1;
}

message Empty {}<|MERGE_RESOLUTION|>--- conflicted
+++ resolved
@@ -37,13 +37,7 @@
 // Robot send observations to & executes action received from a remote Policy server
 service AsyncInference {
   // Robot -> Policy to share observations with a remote inference server
-<<<<<<< HEAD
-  // Policy -> Robot to share actions predicted for given observations
-  rpc SendObservations(stream Observation) returns (Empty);
-  rpc GetActions(Empty) returns (Actions);
-=======
   rpc GetActions(stream Observation) returns (Actions);
->>>>>>> cf28edee
   rpc SendPolicyInstructions(PolicySetup) returns (Empty);
   rpc Ready(Empty) returns (Empty);
 }
